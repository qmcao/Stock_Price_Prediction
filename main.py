--- conflicted
+++ resolved
@@ -2,6 +2,7 @@
 import pandas as pd
 import yfinance as yf
 import talib
+from sklearn.model_selection import train_test_split, TimeSeriesSplit, GridSearchCV
 from sklearn.model_selection import train_test_split, TimeSeriesSplit, GridSearchCV
 from sklearn.preprocessing import StandardScaler
 from sklearn.ensemble import RandomForestClassifier
@@ -94,13 +95,4 @@
 data = get_stock_data('AAPL', '2020-01-01', '2024-01-01')
 data = add_technical_indicators(data)
 X_train, X_test, y_train, y_test = prepare_data(data)
-
-# Hyperparameter tuning on training data
-best_rf, best_xgb = hyperparameter_tuning(X_train, y_train)
-
-<<<<<<< HEAD
-# Evaluate the tuned models on the test set and show predictions
-=======
-# Evaluate the tuned models on the test set
->>>>>>> aba28d74
-train_and_evaluate(X_train, X_test, y_train, y_test, best_rf, best_xgb)+train_and_evaluate(X_train, X_test, y_train, y_test)